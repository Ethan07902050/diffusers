--- conflicted
+++ resolved
@@ -18,11 +18,7 @@
 import torch.nn.functional as F
 from torch import nn
 
-<<<<<<< HEAD
 from .attention import AdaGroupNorm, AttentionBlock, SpatialNorm
-=======
-from .attention import AdaGroupNorm
->>>>>>> 3a5fbf83
 from .attention_processor import Attention, AttnAddedKVProcessor, AttnAddedKVProcessor2_0
 from .dual_transformer_2d import DualTransformer2DModel
 from .resnet import Downsample2D, FirDownsample2D, FirUpsample2D, KDownsample2D, KUpsample2D, ResnetBlock2D, Upsample2D
@@ -431,24 +427,6 @@
 
         for _ in range(num_layers):
             if self.add_attention:
-<<<<<<< HEAD
-                if resnet_time_scale_shift == "spatial":
-                    attentions.append(
-                        MOVQAttention(
-                            in_channels,
-                            temb_channels,
-                            attn_num_head_channels
-                        ))
-                else:
-                    attentions.append(
-                        AttentionBlock(
-                            in_channels,
-                            num_head_channels=attn_num_head_channels,
-                            rescale_output_factor=output_scale_factor,
-                            eps=resnet_eps,
-                            norm_num_groups=resnet_groups,
-                        )
-=======
                 attentions.append(
                     Attention(
                         in_channels,
@@ -461,7 +439,6 @@
                         bias=True,
                         upcast_softmax=True,
                         _from_deprecated_attn_block=True,
->>>>>>> 3a5fbf83
                     )
             else:
                 attentions.append(None)
@@ -2112,25 +2089,6 @@
                     pre_norm=resnet_pre_norm,
                 )
             )
-<<<<<<< HEAD
-            if resnet_time_scale_shift == "spatial":
-                attentions.append(
-                    MOVQAttention(
-                        out_channels,
-                        temb_channels=temb_channels,
-                        attn_num_head_channels=attn_num_head_channels,
-                    )
-                )
-            else:
-                attentions.append(
-                    AttentionBlock(
-                        out_channels,
-                        num_head_channels=attn_num_head_channels,
-                        rescale_output_factor=output_scale_factor,
-                        eps=resnet_eps,
-                        norm_num_groups=resnet_groups,
-                    )
-=======
             attentions.append(
                 Attention(
                     out_channels,
@@ -2143,7 +2101,6 @@
                     bias=True,
                     upcast_softmax=True,
                     _from_deprecated_attn_block=True,
->>>>>>> 3a5fbf83
                 )
 
         self.attentions = nn.ModuleList(attentions)
